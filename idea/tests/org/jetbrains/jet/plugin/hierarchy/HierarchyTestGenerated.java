--- conflicted
+++ resolved
@@ -237,8 +237,6 @@
             doCallerHierarchyTest("idea/testData/hierarchy/calls/callers/kotlinNestedInnerClass");
         }
         
-<<<<<<< HEAD
-=======
         @TestMetadata("kotlinPackageFunction")
         public void testKotlinPackageFunction() throws Exception {
             doCallerHierarchyTest("idea/testData/hierarchy/calls/callers/kotlinPackageFunction");
@@ -249,12 +247,6 @@
             doCallerHierarchyTest("idea/testData/hierarchy/calls/callers/kotlinPackageProperty");
         }
         
-        @TestMetadata("kotlinProperty")
-        public void testKotlinProperty() throws Exception {
-            doCallerHierarchyTest("idea/testData/hierarchy/calls/callers/kotlinProperty");
-        }
-        
->>>>>>> cd63a6f8
     }
     
     @TestMetadata("idea/testData/hierarchy/calls/callees")
