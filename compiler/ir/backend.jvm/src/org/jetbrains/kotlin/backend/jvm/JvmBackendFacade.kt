/*
 * Copyright 2010-2019 JetBrains s.r.o. and Kotlin Programming Language contributors.
 * Use of this source code is governed by the Apache 2.0 license that can be found in the license/LICENSE.txt file.
 */

package org.jetbrains.kotlin.backend.jvm

import org.jetbrains.kotlin.backend.common.CodegenUtil
import org.jetbrains.kotlin.backend.common.extensions.IrGenerationExtension
import org.jetbrains.kotlin.backend.common.extensions.IrPluginContext
import org.jetbrains.kotlin.backend.common.ir.BuiltinSymbolsBase
import org.jetbrains.kotlin.backend.common.phaser.PhaseConfig
import org.jetbrains.kotlin.backend.jvm.codegen.ClassCodegen
import org.jetbrains.kotlin.backend.jvm.lower.MultifileFacadeFileEntry
import org.jetbrains.kotlin.backend.jvm.serialization.JvmIdSignatureDescriptor
import org.jetbrains.kotlin.codegen.state.GenerationState
import org.jetbrains.kotlin.descriptors.konan.DeserializedKlibModuleOrigin
import org.jetbrains.kotlin.descriptors.konan.KlibModuleOrigin
import org.jetbrains.kotlin.idea.MainFunctionDetector
import org.jetbrains.kotlin.ir.backend.jvm.serialization.EmptyLoggingContext
import org.jetbrains.kotlin.ir.backend.jvm.serialization.JvmIrLinker
import org.jetbrains.kotlin.ir.backend.jvm.serialization.JvmManglerDesc
import org.jetbrains.kotlin.ir.declarations.IrClass
import org.jetbrains.kotlin.ir.declarations.IrFunction
import org.jetbrains.kotlin.ir.declarations.IrModuleFragment
import org.jetbrains.kotlin.ir.descriptors.IrFunctionFactory
import org.jetbrains.kotlin.ir.types.defaultType
import org.jetbrains.kotlin.ir.util.*
import org.jetbrains.kotlin.psi.KtFile
import org.jetbrains.kotlin.psi2ir.Psi2IrTranslator
import org.jetbrains.kotlin.psi2ir.PsiSourceManager

object JvmBackendFacade {
    fun doGenerateFiles(files: Collection<KtFile>, state: GenerationState, phaseConfig: PhaseConfig) {
        val extensions = JvmGeneratorExtensions()
        val mangler = JvmManglerDesc(MainFunctionDetector(state.bindingContext, state.languageVersionSettings))
        val signaturer = JvmIdSignatureDescriptor(mangler)
        val psi2ir = Psi2IrTranslator(state.languageVersionSettings, signaturer = signaturer)
        val psi2irContext = psi2ir.createGeneratorContext(state.module, state.bindingContext, JvmNameProvider, extensions = extensions)
        val pluginExtensions = IrGenerationExtension.getInstances(state.project)
        val functionFactory = IrFunctionFactory(psi2irContext.irBuiltIns, psi2irContext.symbolTable)
        psi2irContext.irBuiltIns.functionFactory = functionFactory

<<<<<<< HEAD
        val irProviders = generateTypicalIrProviderList(
            psi2irContext.moduleDescriptor, psi2irContext.irBuiltIns, psi2irContext.symbolTable,
            extensions = extensions
        )

        for (extension in IrGenerationExtension.getInstances(state.project)) {
            psi2ir.addPostprocessingStep { module ->
                extension.generate(
                    module,
                    IrPluginContext(
                        psi2irContext.moduleDescriptor,
                        psi2irContext.bindingContext,
                        psi2irContext.languageVersionSettings,
                        psi2irContext.symbolTable,
                        psi2irContext.typeTranslator,
                        psi2irContext.irBuiltIns,
                        irProviders = irProviders
                    )
                )
            }
        }
        val irModuleFragment = psi2ir.generateModuleFragment(psi2irContext, files, irProviders = irProviders, expectDescriptorToSymbol = null)
=======
        val stubGenerator = DeclarationStubGenerator(
            psi2irContext.moduleDescriptor, psi2irContext.symbolTable, psi2irContext.irBuiltIns.languageVersionSettings, extensions
        )
        val irLinker = JvmIrLinker(
            psi2irContext.moduleDescriptor,
            EmptyLoggingContext,
            psi2irContext.irBuiltIns,
            psi2irContext.symbolTable,
            functionFactory,
            stubGenerator,
            mangler
        )

        val pluginContext by lazy {
            psi2irContext.run {
                val symbols = BuiltinSymbolsBase(irBuiltIns, moduleDescriptor.builtIns, symbolTable.lazyWrapper)
                IrPluginContext(
                    moduleDescriptor, bindingContext, languageVersionSettings, symbolTable, typeTranslator, irBuiltIns, irLinker, symbols
                )
            }
        }

        for (extension in pluginExtensions) {
            psi2ir.addPostprocessingStep { module ->
                val old = stubGenerator.unboundSymbolGeneration
                try {
                    stubGenerator.unboundSymbolGeneration = true
                    extension.generate(module, pluginContext)
                } finally {
                    stubGenerator.unboundSymbolGeneration = old
                }
            }
        }

        val dependencies = psi2irContext.moduleDescriptor.allDependencyModules.map {
            val kotlinLibrary = (it.getCapability(KlibModuleOrigin.CAPABILITY) as? DeserializedKlibModuleOrigin)?.library
            irLinker.deserializeIrModuleHeader(it, kotlinLibrary)
        }
        val irProviders = listOf(irLinker)

        stubGenerator.setIrProviders(irProviders)

        val irModuleFragment = psi2ir.generateModuleFragment(psi2irContext, files, irProviders, expectDescriptorToSymbol = null)
        irLinker.postProcess()

        stubGenerator.unboundSymbolGeneration = true

        // We need to compile all files we reference in Klibs
        irModuleFragment.files.addAll(dependencies.flatMap { it.files })

>>>>>>> df803194
        doGenerateFilesInternal(
            state, irModuleFragment, psi2irContext.symbolTable, psi2irContext.sourceManager, phaseConfig, irProviders, extensions
        )
    }

    internal fun doGenerateFilesInternal(
        state: GenerationState,
        irModuleFragment: IrModuleFragment,
        symbolTable: SymbolTable,
        sourceManager: PsiSourceManager,
        phaseConfig: PhaseConfig,
        irProviders: List<IrProvider>,
        extensions: JvmGeneratorExtensions,
        createCodegen: (IrClass, JvmBackendContext, IrFunction?) -> ClassCodegen? = { _, _, _ -> null },
    ) {
        val context = JvmBackendContext(
            state, sourceManager, irModuleFragment.irBuiltins, irModuleFragment,
            symbolTable, phaseConfig, extensions.classNameOverride, createCodegen
        )
        /* JvmBackendContext creates new unbound symbols, have to resolve them. */
        ExternalDependenciesGenerator(symbolTable, irProviders, state.languageVersionSettings).generateUnboundSymbolsAsDependencies()

        state.irBasedMapAsmMethod = { descriptor ->
            context.methodSignatureMapper.mapAsmMethod(context.referenceFunction(descriptor).owner)
        }
        state.mapInlineClass = { descriptor ->
            context.typeMapper.mapType(context.referenceClass(descriptor).defaultType)
        }

        @Suppress("DEPRECATION_ERROR")
        for (extension in org.jetbrains.kotlin.backend.common.extensions.PureIrGenerationExtension.getInstances(state.project)) {
            extension.generate(irModuleFragment, context)
        }

        JvmLower(context).lower(irModuleFragment)

        for (generateMultifileFacade in listOf(true, false)) {
            for (irFile in irModuleFragment.files) {
                // Generate multifile facades first, to compute and store JVM signatures of const properties which are later used
                // when serializing metadata in the multifile parts.
                // TODO: consider dividing codegen itself into separate phases (bytecode generation, metadata serialization) to avoid this
                val isMultifileFacade = irFile.fileEntry is MultifileFacadeFileEntry
                if (isMultifileFacade != generateMultifileFacade) continue

                try {
                    for (loweredClass in irFile.declarations) {
                        if (loweredClass !is IrClass) {
                            throw AssertionError("File-level declaration should be IrClass after JvmLower, got: " + loweredClass.render())
                        }
                        ClassCodegen.getOrCreate(loweredClass, context).generate()
                    }
                } catch (e: Throwable) {
                    CodegenUtil.reportBackendException(e, "code generation", irFile.fileEntry.name)
                }
            }
        }
        // TODO: split classes into groups connected by inline calls; call this after every group
        //       and clear `JvmBackendContext.classCodegens`
        state.afterIndependentPart()
    }
}<|MERGE_RESOLUTION|>--- conflicted
+++ resolved
@@ -41,30 +41,6 @@
         val functionFactory = IrFunctionFactory(psi2irContext.irBuiltIns, psi2irContext.symbolTable)
         psi2irContext.irBuiltIns.functionFactory = functionFactory
 
-<<<<<<< HEAD
-        val irProviders = generateTypicalIrProviderList(
-            psi2irContext.moduleDescriptor, psi2irContext.irBuiltIns, psi2irContext.symbolTable,
-            extensions = extensions
-        )
-
-        for (extension in IrGenerationExtension.getInstances(state.project)) {
-            psi2ir.addPostprocessingStep { module ->
-                extension.generate(
-                    module,
-                    IrPluginContext(
-                        psi2irContext.moduleDescriptor,
-                        psi2irContext.bindingContext,
-                        psi2irContext.languageVersionSettings,
-                        psi2irContext.symbolTable,
-                        psi2irContext.typeTranslator,
-                        psi2irContext.irBuiltIns,
-                        irProviders = irProviders
-                    )
-                )
-            }
-        }
-        val irModuleFragment = psi2ir.generateModuleFragment(psi2irContext, files, irProviders = irProviders, expectDescriptorToSymbol = null)
-=======
         val stubGenerator = DeclarationStubGenerator(
             psi2irContext.moduleDescriptor, psi2irContext.symbolTable, psi2irContext.irBuiltIns.languageVersionSettings, extensions
         )
@@ -77,12 +53,27 @@
             stubGenerator,
             mangler
         )
+        ///???
+//        val irProviders = generateTypicalIrProviderList(
+//            psi2irContext.moduleDescriptor, psi2irContext.irBuiltIns, psi2irContext.symbolTable,
+//            extensions = extensions
+//        ) + irLinker
+
+        val dependencies = psi2irContext.moduleDescriptor.allDependencyModules.map {
+            val kotlinLibrary = (it.getCapability(KlibModuleOrigin.CAPABILITY) as? DeserializedKlibModuleOrigin)?.library
+            irLinker.deserializeIrModuleHeader(it, kotlinLibrary)
+        }
+        val irProviders = listOf(irLinker)
+
+        stubGenerator.setIrProviders(irProviders)
 
         val pluginContext by lazy {
             psi2irContext.run {
                 val symbols = BuiltinSymbolsBase(irBuiltIns, moduleDescriptor.builtIns, symbolTable.lazyWrapper)
                 IrPluginContext(
-                    moduleDescriptor, bindingContext, languageVersionSettings, symbolTable, typeTranslator, irBuiltIns, irLinker, symbols
+                    moduleDescriptor, bindingContext, languageVersionSettings, symbolTable, typeTranslator, irBuiltIns, irLinker,
+                    irProviders,
+                    symbols
                 )
             }
         }
@@ -99,14 +90,6 @@
             }
         }
 
-        val dependencies = psi2irContext.moduleDescriptor.allDependencyModules.map {
-            val kotlinLibrary = (it.getCapability(KlibModuleOrigin.CAPABILITY) as? DeserializedKlibModuleOrigin)?.library
-            irLinker.deserializeIrModuleHeader(it, kotlinLibrary)
-        }
-        val irProviders = listOf(irLinker)
-
-        stubGenerator.setIrProviders(irProviders)
-
         val irModuleFragment = psi2ir.generateModuleFragment(psi2irContext, files, irProviders, expectDescriptorToSymbol = null)
         irLinker.postProcess()
 
@@ -115,7 +98,6 @@
         // We need to compile all files we reference in Klibs
         irModuleFragment.files.addAll(dependencies.flatMap { it.files })
 
->>>>>>> df803194
         doGenerateFilesInternal(
             state, irModuleFragment, psi2irContext.symbolTable, psi2irContext.sourceManager, phaseConfig, irProviders, extensions
         )
